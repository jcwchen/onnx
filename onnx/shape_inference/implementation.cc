/*
 * SPDX-License-Identifier: Apache-2.0
 */

#include "onnx/shape_inference/implementation.h"
#include <fstream>
#include "onnx/checker.h"
#include "onnx/string_utils.h"

namespace ONNX_NAMESPACE {
namespace shape_inference {
namespace {

std::string getValueCaseString(const TypeProto& type) {
  switch (type.value_case()) {
    case TypeProto::ValueCase::kTensorType:
      return "tensor_type";
    case TypeProto::ValueCase::kSequenceType:
      return "sequence_type";
    case TypeProto::ValueCase::kMapType:
      return "map_type";
#ifdef ONNX_ML
    case TypeProto::ValueCase::kOpaqueType:
      return "opaque_type";
    case TypeProto::ValueCase::kSparseTensorType:
      return "sparse_tensor_type";
#endif
    case TypeProto::ValueCase::VALUE_NOT_SET:
      return "NOT_SET";
    default:
      return ONNX_NAMESPACE::to_string(type.value_case());
  }
}

std::string getElemTypeString(const TypeProto_Tensor& type) {
#ifndef ONNX_USE_LITE_PROTO
  const std::string type_str = TensorProto::DataType_Name(static_cast<TensorProto_DataType>(type.elem_type()));
  if (!type_str.empty()) {
    return type_str;
  }
#endif
  return ONNX_NAMESPACE::to_string(type.elem_type());
}

} // namespace

void checkShapesAndTypes(const TypeProto_Tensor& inferredType, const TypeProto_Tensor& existingType) {
  if (inferredType.elem_type() != TensorProto::UNDEFINED && existingType.elem_type() != TensorProto::UNDEFINED &&
      existingType.elem_type() != inferredType.elem_type()) {
    std::stringstream ss;
    ss << "Inferred elem type differs from existing elem type: (" << getElemTypeString(inferredType) << ") vs ("
       << getElemTypeString(existingType) << ")";
    fail_type_inference(ss.str());
  }

  if (!inferredType.has_shape() || !existingType.has_shape()) {
    return;
  }

  if (inferredType.shape().dim_size() != existingType.shape().dim_size()) {
    std::stringstream ss;
    ss << "Inferred shape and existing shape differ in rank: (" << inferredType.shape().dim_size() << ") vs ("
       << existingType.shape().dim_size() << ")";
    fail_shape_inference(ss.str());
  }

  for (int i = 0; i < inferredType.shape().dim_size(); ++i) {
    const auto& inferredDim = inferredType.shape().dim(i);
    const auto& existingDim = existingType.shape().dim(i);
    if (inferredDim.has_dim_value() && existingDim.has_dim_value() &&
        inferredDim.dim_value() != existingDim.dim_value()) {
      std::stringstream ss;
      ss << "Inferred shape and existing shape differ in dimension " << i << ": (" << inferredDim.dim_value()
         << ") vs (" << existingDim.dim_value() << ")";
      fail_shape_inference(ss.str());
    }
  }
}

void checkShapesAndTypes(const TypeProto& inferredType, const TypeProto& existingType) {
  const auto inferredTypeCase = inferredType.value_case();
  const auto existingTypeCase = existingType.value_case();
  if (inferredTypeCase == TypeProto::ValueCase::VALUE_NOT_SET ||
      existingTypeCase == TypeProto::ValueCase::VALUE_NOT_SET) {
    // nothing to check; will assign inferredType to undefined existingType
    return;
  }
  if (inferredTypeCase != existingTypeCase) {
    fail_type_inference(
        "type case mismatch. existing=",
        getValueCaseString(existingType),
        " inferred=",
        getValueCaseString(inferredType));
  }

  if (inferredType.has_tensor_type() && existingType.has_tensor_type()) {
    checkShapesAndTypes(inferredType.tensor_type(), existingType.tensor_type());
  } else if (inferredType.has_sequence_type() && existingType.has_sequence_type()) {
    checkShapesAndTypes(inferredType.sequence_type().elem_type(), existingType.sequence_type().elem_type());
  } else {
    fail_type_inference("type case unsupported. existing=", existingTypeCase, " inferred=", inferredTypeCase);
  }
}

void mergeShapesAndTypes(const TypeProto_Tensor& inferredType, TypeProto_Tensor* existingType) {
  if (existingType->elem_type() == TensorProto::UNDEFINED) {
    existingType->set_elem_type(inferredType.elem_type());
  }

  if (!inferredType.has_shape()) {
    return;
  }

  if (!existingType->has_shape()) {
    // Ensure the shape is initialized. Note that this must be done
    // even for (zero-dimensional) scalars.
    existingType->mutable_shape();

    for (int j = 0; j < inferredType.shape().dim_size(); ++j) {
      existingType->mutable_shape()->add_dim();
    }
  }

  for (int i = 0; i < inferredType.shape().dim_size(); ++i) {
    const auto& inferredDim = inferredType.shape().dim(i);
    auto* existingDim = existingType->mutable_shape()->mutable_dim(i);
    if (!existingDim->has_dim_value()) {
      *existingDim = inferredDim;
    }
  }
}

void mergeShapesAndTypes(const TypeProto& inferredType, TypeProto* existingType) {
  // Check before merge
  checkShapesAndTypes(inferredType, *existingType);
  if (inferredType.has_tensor_type()) {
    mergeShapesAndTypes(inferredType.tensor_type(), existingType->mutable_tensor_type());
  } else if (inferredType.has_sequence_type()) {
    mergeShapesAndTypes(
        inferredType.sequence_type().elem_type(), existingType->mutable_sequence_type()->mutable_elem_type());
  }
}

static void InferShapesImpl(
    GraphProto* g,
    const std::unordered_map<std::string, TypeProto*>& outer_scope_value_types_by_name,
    const std::unordered_map<std::string, int>& opset_imports,
    const bool check_type, // check the type-equality for input and output
    const int error_mode,
    const ISchemaRegistry* schema_registry = OpSchemaRegistry::Instance(),
    const int ir_version = IR_VERSION // default the latest one
) {
  std::unordered_map<std::string, TypeProto*> valueTypesByName{outer_scope_value_types_by_name};
  std::unordered_map<std::string, TypeProto*> undefinedValueTypesByName{outer_scope_value_types_by_name};

  GraphInferenceContext graphInferenceContext{valueTypesByName, opset_imports, schema_registry};

  for (auto& vi : *g->mutable_value_info()) {
    if (vi.has_type()) {
      valueTypesByName[vi.name()] = vi.mutable_type();
    }
  }
  for (auto& vi : *g->mutable_input()) {
    if (vi.has_type()) {
      valueTypesByName[vi.name()] = vi.mutable_type();
    }
  }
  for (auto& vi : *g->mutable_output()) {
    if (vi.has_type()) {
      valueTypesByName[vi.name()] = vi.mutable_type();
    } else {
      // Some output type might be undefined in subgraph. e.g., Loop Op
      // Saving names of outputs with undefined types to allow assigning inferred types to them
      undefinedValueTypesByName[vi.name()] = vi.mutable_type();
    }
  }

  std::unordered_map<std::string, const TensorProto*> inputDataByName;
  // save for free memory
  std::vector<TypeProto*> initializerTypeList;
  for (const auto& tp : g->initializer()) {
    inputDataByName[tp.name()] = &tp;
    // Consider the tensors from the initializer
    TypeProto* initializerType = new TypeProto();
    TypeProto_Tensor* initializerTensorType = initializerType->mutable_tensor_type();
    initializerTensorType->set_elem_type(tp.data_type());
    // set the shape according to the initializer shape info
    TensorShapeProto* shape = initializerTensorType->mutable_shape();
    for (int i = 0; i < tp.dims_size(); ++i) {
      shape->add_dim()->set_dim_value(tp.dims(i));
    }

    auto iter = valueTypesByName.find(tp.name());
    // If it already exists in input, check input and initializer is sync
    // use shape info from input (input has priority over initializer)
    if (iter != valueTypesByName.end()) {
      checkShapesAndTypes(*initializerTensorType, *valueTypesByName[tp.name()]->mutable_tensor_type());
    }
    // Support IR>=4: some tensors can only exist in initializer and not in input
    // So shape_inference should make use of initializer shapes
    // Store initializer shape info in value_info as well
    else if (ir_version >= 4) {
      valueTypesByName[tp.name()] = initializerType;
      initializerTypeList.push_back(initializerType);
      continue;
    }
    delete (initializerType);
  }
  bool has_experimental_op = false;
  // If encounter experimental op, stop checking
  for (const auto& n : g->node()) {
    if (checker::check_is_experimental_op(n.op_type())) {
      std::cerr << "Warning: Shape inference does not support"
                << " models with experimental operators: " << n.op_type() << std::endl;
      has_experimental_op = true;
    }
  }

  // Collect data from constant nodes.
  for (const auto& n : g->node()) {
    if (n.op_type() != "Constant" || n.output().size() != 1) {
      continue;
    }
    for (const auto& attr : n.attribute()) {
      if (attr.name() == "value" && attr.type() == AttributeProto::TENSOR && attr.has_t()) {
        inputDataByName[n.output(0)] = &attr.t();
      }
    }
  }

  std::vector<std::string> inference_errors;
  bool has_unsupported_op = false; // check whether exist unsupported ops

  for (auto& n : *g->mutable_node()) {
    // Resolve domain for node
    auto dit = opset_imports.find(n.domain());
    if (dit == opset_imports.end()) {
      continue;
    }
    auto domain_version = dit->second;
    const auto schema = schema_registry->GetSchema(n.op_type(), domain_version, n.domain());
    InferenceContextImpl ctx(n, valueTypesByName, inputDataByName, &graphInferenceContext);
    if (!schema) {
      std::cerr << "Warning: Unsupported operator " << n.op_type() << ". No schema registered for this operator."
                << std::endl;
      has_unsupported_op = true;
      continue;
    } else if (schema->has_type_and_shape_inference_function()) {
      ONNX_TRY {
        schema->GetTypeAndShapeInferenceFunction()(ctx);
      }
      ONNX_CATCH(const ONNX_NAMESPACE::InferenceError& ex) {
        ONNX_HANDLE_EXCEPTION([&]() {
          // checker does not support unsupported/experimental operators
          // so it won't consider it as an error
          if (!has_unsupported_op && !has_experimental_op) {
            inference_errors.push_back(getErrorWithNodeInfo(n, ex));
          }
        });
        // Continue with inference for remaining nodes
        continue;
      }
    } else if (schema->HasFunction()) {
      ONNX_TRY {
        const auto func_proto = schema->GetFunction();
        if (func_proto && func_proto->opset_import_size() > 0) {
          // If function proto imports operator sets then merge them with model level opset imports.
          std::unordered_map<std::string, int> function_opset_imports{opset_imports};
          for (const auto& opset_import : func_proto->opset_import()) {
            auto it = function_opset_imports.find(opset_import.domain());
            if (it == function_opset_imports.end()) {
              function_opset_imports[opset_import.domain()] = static_cast<int>(opset_import.version());
            } else {
              if (it->second != opset_import.version()) {
                fail_shape_inference(
                    "ONNX models don't support multiple opset version imports for a domain. Function ",
                    schema->Name(),
                    " imports opset version " + std::to_string(opset_import.version()),
                    " for domain ",
                    (opset_import.domain().empty() ? "ai.onnx" : opset_import.domain()),
                    " where as the model imports opset version ",
                    std::to_string(it->second));
              }
            }
          }
          InferShapeForFunctionNode(func_proto, function_opset_imports, schema_registry, ctx);
        } else {
          // If the function proto does not import operator sets then simply use the model level opset imports.
          InferShapeForFunctionNode(func_proto, opset_imports, schema_registry, ctx);
        }
      }
      ONNX_CATCH(const ONNX_NAMESPACE::InferenceError& ex) {
        ONNX_HANDLE_EXCEPTION([&]() {
          // checker does not support unsupported/experimental operators
          // so it won't consider it as an error
          if (!has_unsupported_op && !has_experimental_op) {
            inference_errors.push_back(getErrorWithNodeInfo(n, ex));
          }
        });
        // Continue with inference for remaining nodes
        continue;
      }
    } else {
      // Continue with inference for remaining nodes
      continue;
    }

    ONNX_TRY {
      // check the type-equality for input and output
      if (check_type) {
        schema->CheckInputOutputType(ctx);
      }
      for (int i = 0; i < n.output_size(); ++i) {
        const auto* inferredType = ctx.getOutputType(i);
        if (inferredType->value_case() == TypeProto::ValueCase::VALUE_NOT_SET) {
          continue;
        }

        // Find any pre-existing type and shape info. If there is such,
        // then check for compatibility with the inferred
        // information. Otherwise, initialize it in an empty state.
        auto iter = valueTypesByName.find(n.output(i));
        TypeProto* existingType = nullptr;
        if (iter != valueTypesByName.end()) {
          existingType = iter->second;
        } else {
          // Create a new value_info if defined type does not exist
          auto vi = g->add_value_info();
          vi->set_name(n.output(i));
          existingType = vi->mutable_type();
          // For undefined output type, update both value_info and output for now
          // Update existing output with undefined type: assign inferred type to it
          iter = undefinedValueTypesByName.find(n.output(i));
          if (iter != undefinedValueTypesByName.end()) {
            *iter->second = *inferredType;
          }
        }

        // Now we can merge pre-existing and inferred info
        mergeShapesAndTypes(*inferredType, existingType);

        // Make merged info available to further inference.
        valueTypesByName[n.output(i)] = existingType;
      }
    }
    ONNX_CATCH(const std::runtime_error& err) {
      ONNX_HANDLE_EXCEPTION([&]() {
        deleteCreatedTypes(initializerTypeList);
        fail_shape_inference(getErrorWithNodeInfo(n, err));
      });
    }
  }
  deleteCreatedTypes(initializerTypeList);
  // Throw shape inference error if any
  // Error node right now only supports 0 and 1
  // When set to 0, any node level shape inference errors
  // are not thrown. This is to support backward compatiblity
  // with 1.7 and earlier releases. When set to 1 it will throw
  // all exceptions.
  // TODO: Add a more granular way for exception handling.
  if (error_mode > 0 && !inference_errors.empty()) {
    std::string full_errors = "Shape inference error(s): ";
    for (const std::string& error : inference_errors) {
      full_errors += error + "\n";
    }
<<<<<<< HEAD
    fail_shape_inference(full_errors);
=======
    throw std::runtime_error(full_errors);
>>>>>>> 8eef62ef
  }
}

void InferShapes(
    GraphProto* g,
    const std::unordered_map<std::string, int>& opset_imports,
    const bool check_type,
    const ISchemaRegistry* schema_registry,
    const int error_mode) {
  InferShapesImpl(
      g, std::unordered_map<std::string, TypeProto*>(0), opset_imports, check_type, error_mode, schema_registry);
}

void InferShapes(ModelProto& m, const bool check_type, const ISchemaRegistry* schema_registry, const int error_mode) {
  std::unordered_map<std::string, int> opset_imports;
  for (const auto& opset_import : m.opset_import()) {
    opset_imports[opset_import.domain()] = static_cast<int>(opset_import.version());
  }
  auto* g = m.mutable_graph();
  InferShapesImpl(
      g,
      std::unordered_map<std::string, TypeProto*>(0),
      opset_imports,
      check_type,
      error_mode,
      schema_registry,
      m.ir_version());
}

void InferShapes(
    const std::string& model_path,
    const bool check_type,
    const std::string& save_path,
    const ISchemaRegistry* schema_registry,
    const int error_mode) {
  ModelProto model;
  std::fstream model_stream(model_path, std::ios::in | std::ios::binary);
  if (!model_stream.good()) {
    fail_check("Unable to open model file:", model_path, ". Please check if it is a valid file.");
  }
  std::string data{std::istreambuf_iterator<char>{model_stream}, std::istreambuf_iterator<char>{}};
  if (!ParseProtoFromBytes(&model, data.c_str(), data.size())) {
    fail_check(
        "Unable to parse model from file:", model_path, ". Please check if it is a valid protobuf file of model.");
  }
  InferShapes(model, check_type, schema_registry, error_mode);
  // Save the inferred model to the original model path
  // Use SerializeToString instead of SerializeToOstream due to LITE_PROTO
  std::fstream output(save_path, std::ios::out | std::ios::trunc | std::ios::binary);
  std::string model_string;
  ONNX_TRY {
    model.SerializeToString(&model_string);
    output << model_string;
  }
  ONNX_CATCH(...) {
    fail_check("Unable to save inferred model to the target path:", save_path);
  }
}

void InferShapeForFunctionNode(
    const FunctionProto* func,
    const std::unordered_map<std::string, int>& func_opset_imports,
    const ISchemaRegistry* schema_registry,
    InferenceContext& ctx) {
  GraphProto g;
  // Get a temporary tensor-shape map
  std::unordered_map<std::string, TypeProto*> temp_valueTypesByName;
  std::vector<TypeProto> temp_types_cache(func->input_size());
  for (int i = 0; i < func->input_size(); ++i) {
    temp_types_cache[i] = *ctx.getInputType(i);
    temp_valueTypesByName[func->input().Get(i)] = &temp_types_cache[i];
  }
  // Get a temporary initial value map
  std::unordered_map<std::string, const TensorProto*> temp_initializersByName;
  for (int i = 0; i < static_cast<int>(ctx.getNumInputs()); ++i) {
    if (ctx.getInputData(i) != nullptr && i < func->input_size()) {
      temp_initializersByName[func->input().Get(i)] = ctx.getInputData(i);
    }
  }
  std::unordered_map<std::string, const AttributeProto*> attr_map;
  for (auto& attr : func->attribute()) {
    if (ctx.getAttribute(attr) != nullptr) {
      attr_map[attr] = ctx.getAttribute(attr);
    }
  }

  for (auto& n : func->node()) {
    // Resolve domain for node
    auto it = func_opset_imports.find(n.domain());
    if (it == func_opset_imports.end()) {
      return;
    }
    auto domain_version = it->second;
    const auto schema = schema_registry->GetSchema(n.op_type(), domain_version, n.domain());
    if (!schema) {
      return;
    }
    NodeProto copy_n(n);
    // Add attribute information into the temporary node
    copy_n.clear_attribute();
    for (const auto& attr : n.attribute()) {
      if (attr.has_ref_attr_name()) {
        if (attr_map.count(attr.ref_attr_name())) {
          auto copy_attr = *attr_map[attr.ref_attr_name()];
          copy_attr.set_name(attr.name());
          copy_n.add_attribute()->CopyFrom(copy_attr);
        }
      } else {
        copy_n.add_attribute()->CopyFrom(attr);
      }
    }

    InferenceContextImpl temp_ctx(copy_n, temp_valueTypesByName, temp_initializersByName);
    schema->GetTypeAndShapeInferenceFunction()(temp_ctx);
    for (int i = 0; i < copy_n.output_size(); ++i) {
      if (!temp_ctx.getOutputType(i)->has_tensor_type()) {
        continue;
      }
      const auto& inferredType = temp_ctx.getOutputType(i)->tensor_type();

      // Bail out early if shape inference does nothing useful.
      if (inferredType.elem_type() == TensorProto::UNDEFINED && !inferredType.has_shape()) {
        continue;
      }

      // Checking, Storing the inferred information
      auto iter = temp_valueTypesByName.find(n.output(i));
      TypeProto* existingType = nullptr;
      if (iter != temp_valueTypesByName.end()) {
        existingType = iter->second;
        checkShapesAndTypes(inferredType, existingType->tensor_type());
      } else {
        // Store the inferred type info in the
        // subgraph temporarily
        auto vi = g.add_value_info();
        vi->set_name(copy_n.output(i));
        existingType = vi->mutable_type();
      }
      mergeShapesAndTypes(inferredType, existingType->mutable_tensor_type());
      // Make merged info available to further inference.
      temp_valueTypesByName[copy_n.output(i)] = existingType;
    }
  }
  for (int i = 0; i < func->output_size(); ++i) {
    const std::string& output_name = func->output().Get(i);
    // Skip if no type inferred for the tensor
    if (!temp_valueTypesByName.count(output_name)) {
      continue;
    }
    // Copy the type info from subgraph to ctx
    // to pass back to maingraph
    auto type = ctx.getOutputType(i)->mutable_tensor_type();
    type->CopyFrom(temp_valueTypesByName[output_name]->tensor_type());
  }
}

void InferShapeForFunctionNode(
    const FunctionProto* func,
    const ISchemaRegistry* schema_registry,
    InferenceContext& ctx) {
  std::unordered_map<std::string, int> opset_imports;
  for (const auto& opset_import : func->opset_import()) {
    opset_imports[opset_import.domain()] = static_cast<int>(opset_import.version());
  }
  InferShapeForFunctionNode(func, opset_imports, schema_registry, ctx);
}

std::vector<const TypeProto*> GraphInferencerImpl::doInferencing(
    const std::vector<const TypeProto*>& inputTypes,
    const std::vector<const TensorProto*>& inputData) {
  int numInputs = int(inputTypes.size());

  if (g_->input_size() != numInputs) {
    fail_shape_inference("Graph has ", g_->input_size(), " inputs but ", numInputs, " were provided");
  }

  for (int i = 0, end = numInputs; i < end; ++i) {
    const TypeProto* inferredInput = inputTypes[i];

    if (!inferredInput)
      continue;

    TypeProto* graphInput = g_->mutable_input(i)->mutable_type();

    if (inferredInput->has_tensor_type()) {
      const auto& inferredType = inferredInput->tensor_type();

      // Bail out early if shape inference does nothing useful.
      if (inferredType.elem_type() == TensorProto::UNDEFINED && !inferredType.has_shape()) {
        continue;
      }
    }

    // Even if graphInput doesn't have defined type, it will assign inferredType to it
    mergeShapesAndTypes(*inferredInput, graphInput);
  }

  // future: pass inputData into InferShapes either directly, or indirectly by
  // updating initializers that match subgraph inputs.
  (void)inputData;

  InferShapesImpl(
      g_,
      *context_->outer_scope_value_types_by_name, // never null
      context_->opset_imports,
      false,
      false,
      context_->schema_registry);

  std::vector<const TypeProto*> graphOutputTypes;
  graphOutputTypes.reserve(g_->output().size());
  for (const ValueInfoProto& output : g_->output()) {
    graphOutputTypes.push_back(&output.type());
  }

  return graphOutputTypes;
}

std::string getErrorWithNodeInfo(NodeProto n, std::runtime_error err) {
  std::string op_name = n.has_name() ? (", node name: " + n.name()) : "";
  return "(op_type:" + n.op_type() + op_name + "): " + err.what();
}

void deleteCreatedTypes(std::vector<TypeProto*> initializerTypeList) {
  for (TypeProto* initializerType : initializerTypeList) {
    delete (initializerType);
  }
}

} // namespace shape_inference
} // namespace ONNX_NAMESPACE<|MERGE_RESOLUTION|>--- conflicted
+++ resolved
@@ -363,11 +363,7 @@
     for (const std::string& error : inference_errors) {
       full_errors += error + "\n";
     }
-<<<<<<< HEAD
     fail_shape_inference(full_errors);
-=======
-    throw std::runtime_error(full_errors);
->>>>>>> 8eef62ef
   }
 }
 
