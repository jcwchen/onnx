--- conflicted
+++ resolved
@@ -1,7 +1,6 @@
 name: WindowsRelease
 
 on:
-<<<<<<< HEAD
   schedule:
     # Run weekly on Monday 00:00
     - cron:  '00 00 * * MON'
@@ -9,13 +8,6 @@
     branches: [master, rel-*]
   pull_request:
     branches: [rel-*]
-=======
-   push:
-    branches: [ master, rel-* ]
-   pull_request:
-    branches: [ master, rel-* ]
-
->>>>>>> 8eef62ef
 
 jobs:
   build:
@@ -31,11 +23,7 @@
         repository: protocolbuffers/protobuf
         ref: refs/tags/v3.11.3
         path: ./protobuf_root/protobuf
-<<<<<<< HEAD
   
-=======
-        
->>>>>>> 8eef62ef
     - name: Checkout Protobuf submodules
       shell: bash
       run: |
@@ -48,11 +36,7 @@
       uses: actions/checkout@v2
       with:
          path: ./onnx
-<<<<<<< HEAD
 
-=======
-         
->>>>>>> 8eef62ef
     - name: Checkout ONNX submodules
       shell: bash
       run: |
@@ -60,17 +44,10 @@
          auth_header="$(git config --local --get http.https://github.com/.extraheader)"
          git submodule sync --recursive
          git -c "http.extraheader=$auth_header" -c protocol.version=2 submodule update --init --force --recursive --depth=1
-<<<<<<< HEAD
 
     - name: Add msbuild to PATH
       uses: microsoft/setup-msbuild@v1.0.2
 
-=======
-        
-    - name: Add msbuild to PATH
-      uses: microsoft/setup-msbuild@v1.0.2
-            
->>>>>>> 8eef62ef
     - name: Set up Python ${{ matrix.python-version }}
       uses: actions/setup-python@v1
       with:
@@ -80,13 +57,7 @@
     - name: Install python dependencies
       run: |
         python -m pip install --upgrade pip
-<<<<<<< HEAD
         pip install numpy==1.16.6 wheel          
-=======
-        # pytest 6.0 made deprecation warnings fail by default, pinning pytest to 5.4.3.
-        # TODO replace deprecated function with the suggested one. https://docs.pytest.org/en/stable/deprecations.html#id5
-        pip install pytest==5.4.3 nbval numpy wheel          
->>>>>>> 8eef62ef
             
     - name: Build ONNX wheel
       run: |        
@@ -112,18 +83,13 @@
         $Env:PATH="$ENV:PATH;$protoc_path;$protoc_lib_path;$protobuf_include_path"
         $($Env:PATH).Split(';')
         protoc
-<<<<<<< HEAD
 
-=======
-        
->>>>>>> 8eef62ef
         cd ../../../onnx
         dir
         echo "Install ONNX"
         $Env:USE_MSVC_STATIC_RUNTIME=1
         $Env:ONNX_ML=1
         $Env:CMAKE_ARGS="-DONNX_USE_PROTOBUF_SHARED_LIBS=OFF -DProtobuf_USE_STATIC_LIBS=ON -DONNX_USE_LITE_PROTO=ON"
-<<<<<<< HEAD
 
         if ('${{ github.event_name }}' -eq 'schedule') {
           echo "Build weekly TestPyPI package"
@@ -158,14 +124,4 @@
       if: (github.event_name == 'schedule') # Only triggered by weekly event
       run: |
         python -m pip install -q twine
-        twine upload --verbose onnx/dist/*.whl --repository-url https://test.pypi.org/legacy/ -u ${{ secrets.TESTPYPI_USERNAME }} -p ${{ secrets.TESTPYPI_PASSWORD }}
-=======
-        python setup.py bdist_wheel
-        Get-ChildItem -Path dist/*.whl | foreach {pip install --upgrade $_.fullname}
-        pytest
-        
-    - uses: actions/upload-artifact@v1
-      with:
-        name: wheels
-        path: ./onnx/dist
->>>>>>> 8eef62ef
+        twine upload --verbose onnx/dist/*.whl --repository-url https://test.pypi.org/legacy/ -u ${{ secrets.TESTPYPI_USERNAME }} -p ${{ secrets.TESTPYPI_PASSWORD }}