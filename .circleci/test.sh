--- conflicted
+++ resolved
@@ -12,17 +12,8 @@
 # the one on pypi requires cuda
 # Currently the master branch of pytorch/vision is not stable
 # Should set it back to the master if the issue from master branch has been resovled
-<<<<<<< HEAD
-# Therefore use certain commit on 07/06/2020 for
-git clone https://github.com/pytorch/vision.git
-cd vision
-git submodule update --init --recursive
-python setup.py develop
-cd ..
-=======
-# Therefore use certain commit on 07/06/2020 for now
-pip install -q git+https://github.com/pytorch/vision.git@86b6c3e22e9d7d8b0fa25d08704e6a31a364973b
->>>>>>> 8ddfa395
+
+pip install -q git+https://github.com/pytorch/vision.git
 
 cd /tmp/pytorch
 CI=1 exec "scripts/onnx/test.sh"